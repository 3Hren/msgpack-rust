--- conflicted
+++ resolved
@@ -677,19 +677,8 @@
             Marker::F32 |
             Marker::F64 => any_num(&mut self.rd, visitor, marker),
             Marker::FixStr(_) | Marker::Str8 | Marker::Str16 | Marker::Str32 => {
-<<<<<<< HEAD
                 let data = tri!(read_str_data(&mut self.rd, marker));
                 visit_str_data(visitor, data)
-=======
-                let len = match marker {
-                    Marker::FixStr(len) => Ok(len.into()),
-                    Marker::Str8 => read_u8(&mut self.rd).map(u32::from),
-                    Marker::Str16 => read_u16(&mut self.rd).map(u32::from),
-                    Marker::Str32 => read_u32(&mut self.rd),
-                    _ => return Err(Error::TypeMismatch(Marker::Reserved)),
-                }?;
-                read_str_data(&mut self.rd, len, visitor)
->>>>>>> 09eade54
             }
             Marker::FixArray(_) |
             Marker::Array16 |
@@ -718,17 +707,7 @@
                 })
             }
             Marker::Bin8 | Marker::Bin16 | Marker::Bin32 => {
-<<<<<<< HEAD
                 match tri!(read_bin_data(&mut self.rd, marker)) {
-=======
-                let len = match marker {
-                    Marker::Bin8 => read_u8(&mut self.rd).map(u32::from),
-                    Marker::Bin16 => read_u16(&mut self.rd).map(u32::from),
-                    Marker::Bin32 => read_u32(&mut self.rd),
-                    _ => return Err(Error::TypeMismatch(Marker::Reserved)),
-                }?;
-                match read_bin_data(&mut self.rd, len)? {
->>>>>>> 09eade54
                     Reference::Borrowed(buf) if allow_bytes => visitor.visit_borrowed_bytes(buf),
                     Reference::Copied(buf) if allow_bytes => visitor.visit_bytes(buf),
                     Reference::Borrowed(buf) | Reference::Copied(buf) => {
