--- conflicted
+++ resolved
@@ -1,10 +1,6 @@
 use std::error;
 use std::fmt::{self, Display, Formatter};
-<<<<<<< HEAD
 use std::io;
-=======
-use std::io::{self, Read};
->>>>>>> 72896087
 use std::str::{self, Utf8Error};
 
 use byteorder::{self, ReadBytesExt};
@@ -120,31 +116,15 @@
 /// operation is retried.
 pub struct Deserializer<R: Read> {
     rd: R,
-<<<<<<< HEAD
-    decoding_option: bool,
+    marker: Option<Marker>,
     depth: usize,
 }
 
-macro_rules! stack_protector(
-    ($counter:expr, $expr:expr) => {
-        {
-            $counter -= 1;
-            if $counter == 0 {
-                return Err(Error::DepthLimitExceeded)
-            }
-            let res = $expr;
-            $counter += 1;
-            res
-        }
-    }
-);
-
 impl<'a> Deserializer<SliceReader<'a>> {
-    // TODO: Docs.
     pub fn from_slice(slice: &'a [u8]) -> Self {
         Deserializer {
             rd: SliceReader::new(slice),
-            decoding_option: false,
+            marker: None,
             depth: 1024,
         }
     }
@@ -156,30 +136,16 @@
 }
 
 impl<R: io::Read> Deserializer<ReadReader<R>> {
-    // TODO: Docs.
     pub fn from_read(rd: R) -> Self {
         Deserializer {
             rd: ReadReader::new(rd),
-            decoding_option: false,
-=======
-    buf: Vec<u8>,
-    // Cached marker in case of deserializing options.
-    marker: Option<Marker>,
-    depth: usize,
-}
-
-impl<R: Read> Deserializer<R> {
+            // Cached marker in case of deserializing options.
+            marker: None,
+            depth: 1024,
+        }
+    }
+
     /// Constructs a new deserializer by consuming the given reader.
-    pub fn new(rd: R) -> Self {
-        Deserializer {
-            rd: rd,
-            buf: Vec::with_capacity(128),
-            marker: None,
->>>>>>> 72896087
-            depth: 1024,
-        }
-    }
-
     pub fn new(rd: R) -> Self {
         Self::from_read(rd)
     }
@@ -207,26 +173,12 @@
     }
 
     fn read_str_data(&mut self, len: u32) -> Result<&str, Error> {
-<<<<<<< HEAD
-        let slice = try!(self.read_bin_data(len));
+        let slice = self.read_bin_data(len)?;
         str::from_utf8(slice).map_err(From::from)
     }
 
     fn read_bin_data(&mut self, len: u32) -> Result<&[u8], Error> {
         self.rd.read_slice(len as usize).map_err(Error::InvalidDataRead)
-=======
-        self.buf.resize(len as usize, 0u8);
-
-        self.rd.read_exact(&mut self.buf[..]).map_err(Error::InvalidDataRead)?;
-        str::from_utf8(&self.buf).map_err(From::from)
-    }
-
-    fn read_bin_data(&mut self, len: u32) -> Result<&[u8], Error> {
-        self.buf.resize(len as usize, 0u8);
-
-        self.rd.read_exact(&mut self.buf[..len as usize]).map_err(Error::InvalidDataRead)?;
-        Ok(&self.buf[..len as usize])
->>>>>>> 72896087
     }
 
     fn read_array<V>(&mut self, len: u32, visitor: V) -> Result<V::Value, Error>
@@ -492,19 +444,14 @@
     fn visit_newtype_seed<T>(self, seed: T) -> Result<T::Value, Self::Error>
         where T: DeserializeSeed
     {
-        read_array_len(self.de.get_mut())?;
+        read_array_len(&mut self.de.rd)?;
         seed.deserialize(self.de)
     }
 
     fn visit_tuple<V>(self, len: usize, visitor: V) -> Result<V::Value, Error>
         where V: Visitor
     {
-<<<<<<< HEAD
-        try!(rmp::decode::read_array_len(&mut self.de.rd));
-        T::deserialize(self.de)
-=======
         de::Deserializer::deserialize_tuple(self.de, len, visitor)
->>>>>>> 72896087
     }
 
     fn visit_struct<V>(self, fields: &'static [&'static str], visitor: V) -> Result<V::Value, Error>
@@ -573,7 +520,7 @@
     fn read_slice<'r>(&'r mut self, len: usize) -> io::Result<&'r [u8]> {
         self.buf.resize(len, 0u8);
 
-        try!(self.inner.read_exact(&mut self.buf[..]));
+        self.inner.read_exact(&mut self.buf[..])?;
 
         Ok(&self.buf[..])
     }
