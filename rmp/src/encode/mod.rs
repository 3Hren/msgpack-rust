//! Provides various functions and structs for MessagePack encoding.

mod bin;
mod dec;
mod ext;
mod map;
mod sint;
mod str;
mod uint;
mod vec;

pub use self::bin::{write_bin, write_bin_len};
pub use self::dec::{write_f32, write_f64};
pub use self::sint::{write_i16, write_i32, write_i64, write_i8, write_nfix, write_sint};
pub use self::str::{write_str, write_str_len};
pub use self::uint::{write_pfix, write_u16, write_u32, write_u64, write_u8, write_uint, write_uint8};

use core::fmt::{self, Debug, Display, Formatter};
#[cfg(feature = "std")]
use std::error;

use crate::Marker;

pub mod buffer;
pub use buffer::ByteBuf;

#[doc(inline)]
#[allow(deprecated)]
pub use crate::errors::Error;

/// The error type for operations on the [`RmpWrite`] trait.
///
/// For [`std::io::Write`], this is [`std::io::Error`]
/// For [`ByteBuf`], this is [`core::convert::Infallible`]
pub trait RmpWriteErr: Display + Debug + crate::errors::MaybeErrBound + 'static {}
#[cfg(feature = "std")]
impl RmpWriteErr for std::io::Error {}
impl RmpWriteErr for core::convert::Infallible {}

// An error returned from the `write_marker` and `write_fixval` functions.
struct MarkerWriteError<E: RmpWriteErr>(E);

impl<E: RmpWriteErr> From<E> for MarkerWriteError<E> {
    #[cold]
    fn from(err: E) -> Self {
        Self(err)
    }
}

/// Attempts to write the given marker into the writer.
fn write_marker<W: RmpWrite>(wr: &mut W, marker: Marker) -> Result<(), MarkerWriteError<W::Error>> {
    wr.write_u8(marker.to_u8()).map_err(MarkerWriteError)
}

/// An error returned from primitive values write functions.
#[doc(hidden)]
pub struct DataWriteError<E: RmpWriteErr>(E);

impl<E: RmpWriteErr> From<E> for DataWriteError<E> {
    #[cold]
    #[inline]
    fn from(err: E) -> Self {
        Self(err)
    }
}

/// Encodes and attempts to write a nil value into the given write.
///
/// According to the MessagePack specification, a nil value is represented as a single `0xc0` byte.
///
/// # Errors
///
/// This function will return `Error` on any I/O error occurred while writing the nil marker.
///
/// # Examples
///
/// ```
/// let mut buf = Vec::new();
///
/// rmp::encode::write_nil(&mut buf).unwrap();
///
/// assert_eq!(vec![0xc0], buf);
/// ```
#[inline]
pub fn write_nil<W: RmpWrite>(wr: &mut W) -> Result<(), W::Error> {
    write_marker(wr, Marker::Null).map_err(|e| e.0)
}

/// Encodes and attempts to write a bool value into the given write.
///
/// According to the MessagePack specification, an encoded boolean value is represented as a single
/// byte.
///
/// # Errors
///
/// Each call to this function may generate an I/O error indicating that the operation could not be
/// completed.
#[inline]
pub fn write_bool<W: RmpWrite>(wr: &mut W, val: bool) -> Result<(), W::Error> {
    let marker = if val { Marker::True } else { Marker::False };

    write_marker(wr, marker).map_err(|e| e.0)
}

mod sealed {
    pub trait Sealed {}
    #[cfg(feature = "std")]
    impl<T: ?Sized + std::io::Write> Sealed for T {}
    #[cfg(not(feature = "std"))]
    impl Sealed for &mut [u8] {}
    #[cfg(not(feature = "std"))]
    impl Sealed for alloc::vec::Vec<u8> {}
    impl Sealed for super::ByteBuf {}
}

macro_rules! write_byteorder_utils {
    ($($name:ident => $tp:ident),* $(,)?) => {
        $(
            #[inline]
            #[doc(hidden)]
            fn $name(&mut self, val: $tp) -> Result<(), DataWriteError<Self::Error>> where Self: Sized {
                const SIZE: usize = core::mem::size_of::<$tp>();
                let mut buf: [u8; SIZE] = [0u8; SIZE];
                paste::paste! {
                    <byteorder::BigEndian as byteorder::ByteOrder>::[<write_ $tp>](&mut buf, val);
                }
                self.write_bytes(&buf).map_err(DataWriteError)
            }
        )*
    };
}

/// A type that `rmp` supports writing into.
///
/// The methods of this trait should be considered an implementation detail (for now).
/// It is currently sealed (can not be implemented by the user).
///
/// See also [`std::io::Write`] and [`byteorder::WriteBytesExt`]
///
/// Its primary implementations are [`std::io::Write`] and [`ByteBuf`].
pub trait RmpWrite: sealed::Sealed {
    type Error: RmpWriteErr;

    /// Write a single byte to this stream
    #[inline]
    fn write_u8(&mut self, val: u8) -> Result<(), Self::Error> {
        let buf = [val];
        self.write_bytes(&buf)
    }

    /// Write a slice of bytes to the underlying stream
    ///
    /// This will either write all the bytes or return an error.
    /// See also [`std::io::Write::write_all`]
    fn write_bytes(&mut self, buf: &[u8]) -> Result<(), Self::Error>;

    // Internal helper functions to map I/O error into the `DataWriteError` error.

    /// Write a single (signed) byte to this stream.
    #[inline]
    #[doc(hidden)]
    fn write_data_u8(&mut self, val: u8) -> Result<(), DataWriteError<Self::Error>> {
        self.write_u8(val).map_err(DataWriteError)
    }
    /// Write a single (signed) byte to this stream.
    #[inline]
    #[doc(hidden)]
    fn write_data_i8(&mut self, val: i8) -> Result<(), DataWriteError<Self::Error>> {
        self.write_data_u8(val as u8)
    }

    write_byteorder_utils!(
        write_data_u16 => u16,
        write_data_u32 => u32,
        write_data_u64 => u64,
        write_data_i16 => i16,
        write_data_i32 => i32,
        write_data_i64 => i64,
        write_data_f32 => f32,
        write_data_f64 => f64
    );
}

#[cfg(feature = "std")]
impl<T: std::io::Write> RmpWrite for T {
    type Error = std::io::Error;

    #[inline]
    fn write_bytes(&mut self, buf: &[u8]) -> Result<(), Self::Error> {
        self.write_all(buf)
    }
}

/// An error that can occur when attempting to write multi-byte MessagePack value.
#[derive(Debug)]
#[allow(deprecated)] // TODO: Needed for compatibility
pub enum ValueWriteError<E: RmpWriteErr = Error> {
    /// I/O error while writing marker.
    InvalidMarkerWrite(E),
    /// I/O error while writing data.
    InvalidDataWrite(E),
}

impl<E: RmpWriteErr> From<MarkerWriteError<E>> for ValueWriteError<E> {
    #[cold]
    fn from(err: MarkerWriteError<E>) -> Self {
        match err {
            MarkerWriteError(err) => Self::InvalidMarkerWrite(err),
        }
    }
}

impl<E: RmpWriteErr> From<DataWriteError<E>> for ValueWriteError<E> {
    #[cold]
    fn from(err: DataWriteError<E>) -> Self {
        match err {
            DataWriteError(err) => Self::InvalidDataWrite(err),
        }
    }
}

<<<<<<< HEAD
#[cfg(feature = "std")] // Backwards compatibility ;)
impl From<ValueWriteError<std::io::Error>> for std::io::Error {
=======
#[cfg(feature = "std")] // Backwards compatbility ;)
impl From<ValueWriteError<Self>> for std::io::Error {
>>>>>>> 09eade54
    #[cold]
    fn from(err: ValueWriteError<Self>) -> Self {
        match err {
            ValueWriteError::InvalidMarkerWrite(err) |
            ValueWriteError::InvalidDataWrite(err) => err,
        }
    }
}

#[cfg(feature = "std")]
impl<E: RmpWriteErr> error::Error for ValueWriteError<E> {
    #[cold]
    fn source(&self) -> Option<&(dyn error::Error + 'static)> {
        match *self {
            Self::InvalidMarkerWrite(ref err) |
            Self::InvalidDataWrite(ref err) => Some(err),
        }
    }
}

impl<E: RmpWriteErr> Display for ValueWriteError<E> {
    #[cold]
    fn fmt(&self, f: &mut Formatter<'_>) -> Result<(), fmt::Error> {
        f.write_str("error while writing multi-byte MessagePack value")
    }
}

/// Encodes and attempts to write the most efficient array length implementation to the given write,
/// returning the marker used.
///
/// # Errors
///
/// This function will return `ValueWriteError` on any I/O error occurred while writing either the
/// marker or the data.
pub fn write_array_len<W: RmpWrite>(wr: &mut W, len: u32) -> Result<Marker, ValueWriteError<W::Error>> {
    let marker = if len < 16 {
        Marker::FixArray(len as u8)
    } else if u16::try_from(len).is_ok() {
        Marker::Array16
    } else {
        Marker::Array32
    };

    write_marker(wr, marker)?;
    if marker == Marker::Array16 {
        wr.write_data_u16(len as u16)?;
    } else if marker == Marker::Array32 {
        wr.write_data_u32(len)?;
    }
    Ok(marker)
}

/// Encodes and attempts to write the most efficient map length implementation to the given write,
/// returning the marker used.
///
/// # Errors
///
/// This function will return `ValueWriteError` on any I/O error occurred while writing either the
/// marker or the data.
pub fn write_map_len<W: RmpWrite>(wr: &mut W, len: u32) -> Result<Marker, ValueWriteError<W::Error>> {
    let marker = if len < 16 {
        Marker::FixMap(len as u8)
    } else if u16::try_from(len).is_ok() {
        Marker::Map16
    } else {
        Marker::Map32
    };

    write_marker(wr, marker)?;
    if marker == Marker::Map16 {
        wr.write_data_u16(len as u16)?;
    } else if marker == Marker::Map32 {
        wr.write_data_u32(len)?;
    }
    Ok(marker)
}

/// Encodes and attempts to write the most efficient ext metadata implementation to the given
/// write, returning the marker used.
///
/// # Errors
///
/// This function will return `ValueWriteError` on any I/O error occurred while writing either the
/// marker or the data.
///
/// # Panics
///
/// Panics if `ty` is negative, because it is reserved for future MessagePack extension including
/// 2-byte type information.
pub fn write_ext_meta<W: RmpWrite>(wr: &mut W, len: u32, ty: i8) -> Result<Marker, ValueWriteError<W::Error>> {
    let marker = match len {
        1 => Marker::FixExt1,
        2 => Marker::FixExt2,
        4 => Marker::FixExt4,
        8 => Marker::FixExt8,
        16 => Marker::FixExt16,
        0..=255 => Marker::Ext8,
        256..=65535 => Marker::Ext16,
        _ => Marker::Ext32,
    };
    write_marker(wr, marker)?;

    if marker == Marker::Ext8 {
        wr.write_data_u8(len as u8)?;
    } else if marker == Marker::Ext16 {
        wr.write_data_u16(len as u16)?;
    } else if marker == Marker::Ext32 {
        wr.write_data_u32(len)?;
    }

    wr.write_data_i8(ty)?;

    Ok(marker)
}<|MERGE_RESOLUTION|>--- conflicted
+++ resolved
@@ -219,13 +219,8 @@
     }
 }
 
-<<<<<<< HEAD
 #[cfg(feature = "std")] // Backwards compatibility ;)
-impl From<ValueWriteError<std::io::Error>> for std::io::Error {
-=======
-#[cfg(feature = "std")] // Backwards compatbility ;)
 impl From<ValueWriteError<Self>> for std::io::Error {
->>>>>>> 09eade54
     #[cold]
     fn from(err: ValueWriteError<Self>) -> Self {
         match err {
